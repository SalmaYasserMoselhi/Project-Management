--- conflicted
+++ resolved
@@ -10,8 +10,6 @@
 import { useState, useRef, useEffect } from "react";
 import axios from "axios";
 import CardDetails from "../Card/CardDetails";
-<<<<<<< HEAD
-=======
 
 // Array of background colors for avatars
 const avatarColors = [
@@ -76,7 +74,6 @@
 
 // Local cache for member data
 const membersCache = new Map();
->>>>>>> 9af1b89b
 
 const TaskCard = ({
   id,
@@ -91,17 +88,13 @@
   onCardUpdate,
   members: initialMembers = [], // Optional prop for initial members
 }) => {
-  const [isCardDetailsOpen, setIsCardDetailsOpen] = useState(false);
+  const [isCardDetailsOpen, setIsCardDetailsOpen] = useState(false);;
   const [actualFileCount, setActualFileCount] = useState(fileCount);
-<<<<<<< HEAD
-  const [actualCommentCount, setActualCommentCount] = useState(commentCount);
-  const [isDropdownOpen, setIsDropdownOpen] = useState(false);
-=======
-  const [isDropdownOpen, setIsDropdownOpen] = useState(false);
+  const [actualCommentCount, setActualCommentCount] = useState(commentCount);;
+  const [isDropdownOpen, setIsDropdownOpen] = useState(false);;
   const [members, setMembers] = useState(initialMembers);
   const [isLoadingMembers, setIsLoadingMembers] = useState(false);
->>>>>>> 9af1b89b
-  const dropdownRef = useRef(null);
+  const dropdownRef = useRef(null);;
 
   const BASE_URL = "http://localhost:3000";
 
@@ -111,7 +104,6 @@
     if (id && !id.startsWith("temp-")) {
       const fetchCardCounts = async () => {
         try {
-<<<<<<< HEAD
           // Fetch attachments
           const attachmentsResponse = await axios.get(
             `${BASE_URL}/api/v1/cards/${id}`
@@ -137,27 +129,6 @@
           console.error("Error fetching card counts:", err);
         }
       };
-
-      fetchCardCounts();
-    } else {
-      setActualFileCount(fileCount);
-      setActualCommentCount(commentCount);
-    }
-  }, [id, fileCount, commentCount]);
-=======
-          const response = await axios.get(`${BASE_URL}/api/v1/cards/${id}`, {
-            withCredentials: true,
-          });
-          if (
-            response.data &&
-            response.data.data &&
-            response.data.data.attachments
-          ) {
-            setActualFileCount(response.data.data.attachments.length);
-          }
-        } catch (err) {
-          console.error(`Error fetching attachments for card ${id}:`, err);
-        }
       };
 
       const fetchMembers = async () => {
@@ -203,15 +174,15 @@
         }
       };
 
-      fetchAttachments();
+      fetchCardCounts();
       fetchMembers();
     } else {
       setActualFileCount(fileCount);
+      setActualCommentCount(commentCount);
       setMembers(initialMembers);
       setIsLoadingMembers(false);
     }
-  }, [id, fileCount, initialMembers]);
->>>>>>> 9af1b89b
+  }, [id, fileCount, commentCount, initialMembers]);
 
   const priorityColors = {
     high: { color: "#DC2626", bg: "#FFECEC" },
@@ -254,11 +225,7 @@
         onCardUpdate?.();
       }
     } catch (error) {
-<<<<<<< HEAD
-      console.error("Error archiving card:", error);
-=======
       console.error(`Error archiving card ${id}:`, error);
->>>>>>> 9af1b89b
     }
   };
 
@@ -277,11 +244,7 @@
         onCardUpdate?.();
       }
     } catch (error) {
-<<<<<<< HEAD
-      console.error("Error deleting card:", error);
-=======
       console.error(`Error deleting card ${id}:`, error);
->>>>>>> 9af1b89b
     }
   };
 
@@ -296,19 +259,11 @@
   }, []);
 
   const handleDragStart = (e) => {
-<<<<<<< HEAD
-    e.stopPropagation(); // Prevent bubbling to list drag handlers
-    e.dataTransfer.setData("cardId", id);
-    e.dataTransfer.setData("sourceListId", listId);
-    e.dataTransfer.setData("cardTitle", title || "Untitled");
-    e.dataTransfer.setData("type", "card"); // Set type to differentiate from list
-=======
     e.stopPropagation();
     e.dataTransfer.setData("cardId", id);
     e.dataTransfer.setData("sourceListId", listId);
     e.dataTransfer.setData("cardTitle", title || "Untitled");
     e.dataTransfer.setData("type", "card");
->>>>>>> 9af1b89b
     e.currentTarget.style.opacity = "0.5";
   };
 
