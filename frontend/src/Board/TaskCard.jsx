
import drag from "../assets/drag-icon.png";
import avatar3 from "../assets/Avatar3.png";
import addButton from "../assets/Add Button.png";
import List from "../assets/prime_list.png";
import File from "../assets/file_present.png";
import third from "../assets/third.png";
<<<<<<< HEAD
import { useState, useEffect } from "react";
import axios from "axios";
=======
import { useState, useRef, useEffect } from "react";
>>>>>>> 3e7e42a6
import CardDetails from "../Card/CardDetails";
import toast from "react-hot-toast";

const TaskCard = ({
  id,
  title = "Task",
  priority,
  fileCount = 0,
  commentCount = 0,
  boardId,
  allLists,
  listId,
  labels = [],
  onCardUpdate,
}) => {
  const [isCardDetailsOpen, setIsCardDetailsOpen] = useState(false);
<<<<<<< HEAD
  const [actualFileCount, setActualFileCount] = useState(fileCount);
  // Maximum number of labels to display before showing "+N"
  const MAX_VISIBLE_LABELS = 2;

  // Fetch file count if needed
  useEffect(() => {
    // Only fetch if we have a card ID
    if (id) {
      const fetchAttachments = async () => {
        try {
          const response = await axios.get(`/api/v1/cards/${id}`);
          if (
            response.data &&
            response.data.data &&
            response.data.data.attachments
          ) {
            setActualFileCount(response.data.data.attachments.length);
          }
        } catch (err) {
          console.error("Error fetching attachments:", err);
        }
      };

      fetchAttachments();
    } else {
      setActualFileCount(fileCount);
    }
  }, [id, fileCount]);

  // Update priority styles to match CardPriority component
=======
  const [isDropdownOpen, setIsDropdownOpen] = useState(false);
  const dropdownRef = useRef(null);

  const BASE_URL = "http://localhost:3000"; // Adjust as needed

  const MAX_VISIBLE_LABELS = 2;

>>>>>>> 3e7e42a6
  const priorityColors = {
    high: { color: "#DC2626", bg: "#FFECEC" },
    medium: { color: "#F59E0B", bg: "#FFF6E6" },
    low: { color: "#16A34A", bg: "#E7F7EC" },
    none: { color: "#9CA3AF", bg: "#F3F4F6" },
  };

  const normalizedPriority = (priority || "medium").toLowerCase();
  const priorityStyle = priorityColors[normalizedPriority] || priorityColors.medium;

  // Open card details modal except when clicking dropdown
  const handleCardClick = (e) => {
    if (e.target.closest(".dropdown-button")) return;
    setIsCardDetailsOpen(true);
  };

  const handleCardClose = () => setIsCardDetailsOpen(false);

  const handleCardSaved = (originalListId, newListId) => {
    if (onCardUpdate) {
      if (originalListId && newListId && originalListId !== newListId) {
        onCardUpdate(originalListId, newListId);
      } else {
        onCardUpdate();
      }
    }
  };

  const handleArchiveCard = async () => {
    try {
      const response = await fetch(`${BASE_URL}/api/v1/cards/${id}/archive`, {
        method: "PATCH",
        credentials: "include",
        headers: { "Content-Type": "application/json" },
      });
      const result = await response.json();
      if (response.ok && result.status === "success") {
        toast.success("Card archived successfully");
        setIsDropdownOpen(false);
        onCardUpdate?.();
      } else {
        toast.error(result.message || "Failed to archive card");
      }
    } catch (error) {
      console.error(error);
      toast.error("Error archiving card");
    }
  };

 const handleDeleteCard = async () => {
  try {
    const response = await fetch(`${BASE_URL}/api/v1/cards/${id}`, {
      method: "DELETE",
      credentials: "include",
      headers: {
        "Content-Type": "application/json",
      }
    });

    if (response.ok) {
      toast.success("Card deleted successfully");
      setIsDropdownOpen(false);
      onCardUpdate?.(); // trigger refetch
    } else {
      const result = await response.json().catch(() => ({}));
      toast.error(result.message || "Failed to delete card");
    }
  } catch (error) {
    console.error(error);
    toast.error("Error deleting card");
  }
};


  // Close dropdown if clicked outside
  useEffect(() => {
    const handleClickOutside = (event) => {
      if (dropdownRef.current && !dropdownRef.current.contains(event.target)) {
        setIsDropdownOpen(false);
      }
    };
    document.addEventListener("mousedown", handleClickOutside);
    return () => document.removeEventListener("mousedown", handleClickOutside);
  }, []);

  return (
    <>
      <div
        className="flex rounded-lg overflow-hidden shadow-lg mb-3 w-full cursor-pointer"
        onClick={handleCardClick}
      >
        <div
          className="w-8 bg-[#4D2D61] flex items-center justify-center"
          style={{ minHeight: "100px" }}
        >
          <img src={drag} className="w-5 h-8 text-white" alt="Drag" />
        </div>

        <div className="bg-white text-black p-3 rounded-r-lg flex-grow w-full">
          <div className="flex justify-between items-center">
            <h4 className="font-semibold mt-1 mb-3 truncate">{title}</h4>

            <div className="relative dropdown-button" ref={dropdownRef}>
              <svg
                onClick={() => setIsDropdownOpen((prev) => !prev)}
                className="cursor-pointer"
                xmlns="http://www.w3.org/2000/svg"
                width="24"
                height="24"
                viewBox="0 0 18 24"
              >
                <path
                  fill="none"
                  stroke="#4D2D61"
                  strokeLinecap="round"
                  strokeLinejoin="round"
                  strokeWidth="2"
                  d="M4 12a1 1 0 1 0 2 0a1 1 0 1 0-2 0m7 0a1 1 0 1 0 2 0a1 1 0 1 0-2 0m7 0a1 1 0 1 0 2 0a1 1 0 1 0-2 0"
                />
              </svg>

              {isDropdownOpen && (
                <div className="absolute right-0 mt-2 w-32 bg-white border border-gray-300 rounded-lg shadow-md z-10">
                  <button
                    onClick={handleArchiveCard}
                    className="w-full text-left px-4 py-2 hover:bg-gray-100 text-sm text-gray-800"
                  >
                    Archive
                  </button>
                  <button
                    onClick={handleDeleteCard}
                    className="w-full text-left px-4 py-2 hover:bg-red-100 text-sm text-red-600"
                  >
                    Delete
                  </button>
                </div>
              )}
            </div>
          </div>

          <div className="flex flex-wrap items-center gap-2">
            <span
              className="px-2 py-1 text-xs font-medium rounded-lg"
              style={{
                backgroundColor: priorityStyle.bg,
                color: priorityStyle.color,
              }}
            >
              {normalizedPriority.charAt(0).toUpperCase() + normalizedPriority.slice(1)}
            </span>

            {labels.length > 0 && (
              <>
                {labels.slice(0, MAX_VISIBLE_LABELS).map((label, index) => (
                  <span
                    key={label.id || index}
                    className="px-2 py-1 text-xs font-medium rounded-lg"
                    style={{
                      backgroundColor: `${label.color}33`,
                      color: label.color,
                    }}
                  >
                    {label.name}
                  </span>
                ))}

                {labels.length > MAX_VISIBLE_LABELS && (
                  <span className="px-2 py-1 text-xs font-medium rounded-lg bg-gray-100 text-gray-600">
                    +{labels.length - MAX_VISIBLE_LABELS}
                  </span>
                )}
              </>
            )}
          </div>

          <div className="flex justify-between items-center mt-4">
            <div className="flex -space-x-2">
              <img
                src={avatar3}
                className="w-8 h-8 rounded-full border-2 border-white"
                alt="avatar"
              />
              <span className="w-8 h-8 flex items-center justify-center bg-gray-200 rounded-full border-2 border-white text-sm font-bold text-[#606C80]">
                +5
              </span>
              <img
                src={addButton}
                alt="Add"
                className="w-8 h-8 ms-4 rounded-full border-2 border-white bg-gray-300 cursor-pointer"
              />
            </div>

            <div className="flex gap-2 ml-4 items-center">
              <img src={List} className="w-6 h-6 cursor-pointer hover:opacity-70" alt="Checklist" />
              <div className="flex items-center gap-0">
<<<<<<< HEAD
                <img
                  src={File}
                  className="w-5 h-5 cursor-pointer hover:opacity-70"
                  alt="Files"
                />
                <span className="text-sm text-gray-600 font-bold mt-1">
                  {actualFileCount}
                </span>
=======
                <img src={File} className="w-5 h-5 cursor-pointer hover:opacity-70" alt="Files" />
                <span className="text-sm text-gray-600 font-bold mt-1">{fileCount}</span>
>>>>>>> 3e7e42a6
              </div>
              <div className="flex items-center gap-1">
                <img src={third} className="w-5 h-5 cursor-pointer hover:opacity-70 mt-1" alt="Comments" />
                <span className="text-sm text-gray-600 font-bold mt-1">{commentCount}</span>
              </div>
            </div>
          </div>
        </div>
      </div>

      {isCardDetailsOpen && (
        <CardDetails
          cardId={id}
          currentListId={listId}
          boardId={boardId}
          allLists={allLists}
          onClose={handleCardClose}
          onCardSaved={handleCardSaved}
        />
      )}
    </>
  );
};

export default TaskCard;<|MERGE_RESOLUTION|>--- conflicted
+++ resolved
@@ -1,16 +1,11 @@
-
 import drag from "../assets/drag-icon.png";
 import avatar3 from "../assets/Avatar3.png";
 import addButton from "../assets/Add Button.png";
 import List from "../assets/prime_list.png";
 import File from "../assets/file_present.png";
 import third from "../assets/third.png";
-<<<<<<< HEAD
-import { useState, useEffect } from "react";
+import { useState, useRef, useEffect } from "react";
 import axios from "axios";
-=======
-import { useState, useRef, useEffect } from "react";
->>>>>>> 3e7e42a6
 import CardDetails from "../Card/CardDetails";
 import toast from "react-hot-toast";
 
@@ -27,9 +22,12 @@
   onCardUpdate,
 }) => {
   const [isCardDetailsOpen, setIsCardDetailsOpen] = useState(false);
-<<<<<<< HEAD
   const [actualFileCount, setActualFileCount] = useState(fileCount);
-  // Maximum number of labels to display before showing "+N"
+  const [isDropdownOpen, setIsDropdownOpen] = useState(false);
+  const dropdownRef = useRef(null);
+
+  const BASE_URL = "http://localhost:3000"; // Adjust as needed
+
   const MAX_VISIBLE_LABELS = 2;
 
   // Fetch file count if needed
@@ -57,16 +55,31 @@
     }
   }, [id, fileCount]);
 
-  // Update priority styles to match CardPriority component
-=======
-  const [isDropdownOpen, setIsDropdownOpen] = useState(false);
-  const dropdownRef = useRef(null);
-
-  const BASE_URL = "http://localhost:3000"; // Adjust as needed
-
-  const MAX_VISIBLE_LABELS = 2;
-
->>>>>>> 3e7e42a6
+  // Fetch file count if needed
+  useEffect(() => {
+    // Only fetch if we have a card ID
+    if (id) {
+      const fetchAttachments = async () => {
+        try {
+          const response = await axios.get(`/api/v1/cards/${id}`);
+          if (
+            response.data &&
+            response.data.data &&
+            response.data.data.attachments
+          ) {
+            setActualFileCount(response.data.data.attachments.length);
+          }
+        } catch (err) {
+          console.error("Error fetching attachments:", err);
+        }
+      };
+
+      fetchAttachments();
+    } else {
+      setActualFileCount(fileCount);
+    }
+  }, [id, fileCount]);
+
   const priorityColors = {
     high: { color: "#DC2626", bg: "#FFECEC" },
     medium: { color: "#F59E0B", bg: "#FFF6E6" },
@@ -75,7 +88,8 @@
   };
 
   const normalizedPriority = (priority || "medium").toLowerCase();
-  const priorityStyle = priorityColors[normalizedPriority] || priorityColors.medium;
+  const priorityStyle =
+    priorityColors[normalizedPriority] || priorityColors.medium;
 
   // Open card details modal except when clicking dropdown
   const handleCardClick = (e) => {
@@ -116,30 +130,29 @@
     }
   };
 
- const handleDeleteCard = async () => {
-  try {
-    const response = await fetch(`${BASE_URL}/api/v1/cards/${id}`, {
-      method: "DELETE",
-      credentials: "include",
-      headers: {
-        "Content-Type": "application/json",
+  const handleDeleteCard = async () => {
+    try {
+      const response = await fetch(`${BASE_URL}/api/v1/cards/${id}`, {
+        method: "DELETE",
+        credentials: "include",
+        headers: {
+          "Content-Type": "application/json",
+        },
+      });
+
+      if (response.ok) {
+        toast.success("Card deleted successfully");
+        setIsDropdownOpen(false);
+        onCardUpdate?.(); // trigger refetch
+      } else {
+        const result = await response.json().catch(() => ({}));
+        toast.error(result.message || "Failed to delete card");
       }
-    });
-
-    if (response.ok) {
-      toast.success("Card deleted successfully");
-      setIsDropdownOpen(false);
-      onCardUpdate?.(); // trigger refetch
-    } else {
-      const result = await response.json().catch(() => ({}));
-      toast.error(result.message || "Failed to delete card");
-    }
-  } catch (error) {
-    console.error(error);
-    toast.error("Error deleting card");
-  }
-};
-
+    } catch (error) {
+      console.error(error);
+      toast.error("Error deleting card");
+    }
+  };
 
   // Close dropdown if clicked outside
   useEffect(() => {
@@ -215,7 +228,8 @@
                 color: priorityStyle.color,
               }}
             >
-              {normalizedPriority.charAt(0).toUpperCase() + normalizedPriority.slice(1)}
+              {normalizedPriority.charAt(0).toUpperCase() +
+                normalizedPriority.slice(1)}
             </span>
 
             {labels.length > 0 && (
@@ -260,9 +274,12 @@
             </div>
 
             <div className="flex gap-2 ml-4 items-center">
-              <img src={List} className="w-6 h-6 cursor-pointer hover:opacity-70" alt="Checklist" />
+              <img
+                src={List}
+                className="w-6 h-6 cursor-pointer hover:opacity-70"
+                alt="Checklist"
+              />
               <div className="flex items-center gap-0">
-<<<<<<< HEAD
                 <img
                   src={File}
                   className="w-5 h-5 cursor-pointer hover:opacity-70"
@@ -271,14 +288,16 @@
                 <span className="text-sm text-gray-600 font-bold mt-1">
                   {actualFileCount}
                 </span>
-=======
-                <img src={File} className="w-5 h-5 cursor-pointer hover:opacity-70" alt="Files" />
-                <span className="text-sm text-gray-600 font-bold mt-1">{fileCount}</span>
->>>>>>> 3e7e42a6
               </div>
               <div className="flex items-center gap-1">
-                <img src={third} className="w-5 h-5 cursor-pointer hover:opacity-70 mt-1" alt="Comments" />
-                <span className="text-sm text-gray-600 font-bold mt-1">{commentCount}</span>
+                <img
+                  src={third}
+                  className="w-5 h-5 cursor-pointer hover:opacity-70 mt-1"
+                  alt="Comments"
+                />
+                <span className="text-sm text-gray-600 font-bold mt-1">
+                  {commentCount}
+                </span>
               </div>
             </div>
           </div>
