--- conflicted
+++ resolved
@@ -86,12 +86,9 @@
   listId,
   labels = [],
   onCardUpdate,
-<<<<<<< HEAD
+  members: initialMembers = [], // Optional prop for initial members
   containerRef,
   scrollToMe,
-=======
-  members: initialMembers = [], // Optional prop for initial members
->>>>>>> c6327307
 }) => {
   const [isCardDetailsOpen, setIsCardDetailsOpen] = useState(false);
   const [actualFileCount, setActualFileCount] = useState(fileCount);
