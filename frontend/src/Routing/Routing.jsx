--- conflicted
+++ resolved
@@ -8,7 +8,6 @@
 import Dashboard from "../Main/Dashboard";
 import MainBoard from "../Board/MainBoard";
 // import WorkspacePopup from "../Workspace/WorkspacePopup";
-
 
 import Notifications from "../Main/Notifications";
 import Main from "../Main/Main";
@@ -25,18 +24,16 @@
         <Route path="/verification" element={<Verification />} />
         <Route path="/resetpassword" element={<ResetPassword />} />
         {/* <Route path="/mainboard" element={<MainBoard />} /> */}
-<<<<<<< HEAD
-=======
-        <Route path="/chatlist" element={<ChatList />} />
-        
->>>>>>> c75da782
 
         <Route path="/main/*" element={<Main />}>
           <Route index element={<Navigate to="dashboard" />} />
           <Route path="dashboard" element={<Dashboard />} />
           <Route path="notifications" element={<Notifications />} />
           <Route path="chat" element={<ChatLayout />} />
-          <Route path="workspaces/:workspaceId/boards/:boardId" element={<MainBoard />} />
+          <Route
+            path="workspaces/:workspaceId/boards/:boardId"
+            element={<MainBoard />}
+          />
         </Route>
       </Routes>
     </div>
