import "react";
import { Routes, Route, Navigate } from "react-router-dom";
import Login from "../Auth/Login";
import Signup from "../Auth/Signup";
import ForgetPassword from "../Auth/ForgetPassword";
import Verification from "../Auth/Verification";
import ResetPassword from "../Auth/ResetPassword";
import Dashboard from "../Main/Dashboard";
import MainBoard from "../Board/mainBoard";
<<<<<<< HEAD
// import WorkspacePopup from "../Workspace/WorkspacePopup";
=======
>>>>>>> 942bb184

import Notifications from "../Main/Notifications";
import Main from "../Main/Main";
import ChatList from "../Chat/ChatList";
import ChatLayout from "../Chat/ChatLayout";

function Routing() {
  return (
    <div className="w-full h-full">
      <Routes>
        <Route path="/" element={<Login />} />
        <Route path="/login" element={<Login />} />
        <Route path="/signup" element={<Signup />} />
        <Route path="/forgetpassword" element={<ForgetPassword />} />
        <Route path="/verification" element={<Verification />} />
        <Route path="/resetpassword" element={<ResetPassword />} />
        <Route path="/mainboard" element={<MainBoard />} />
        <Route path="/chatlist" element={<ChatList />} />

        <Route path="/main/*" element={<Main />}>
          <Route index element={<Navigate to="dashboard" />} />
          <Route path="dashboard" element={<Dashboard />} />
          <Route path="notifications" element={<Notifications />} />
          <Route path="chat" element={<ChatLayout />} />
        </Route>
      </Routes>
    </div>
  );
}

<<<<<<< HEAD
export default Routing;
=======
export default Routing;
>>>>>>> 942bb184
<|MERGE_RESOLUTION|>--- conflicted
+++ resolved
@@ -7,13 +7,11 @@
 import ResetPassword from "../Auth/ResetPassword";
 import Dashboard from "../Main/Dashboard";
 import MainBoard from "../Board/mainBoard";
-<<<<<<< HEAD
 // import WorkspacePopup from "../Workspace/WorkspacePopup";
-=======
->>>>>>> 942bb184
 
 import Notifications from "../Main/Notifications";
 import Main from "../Main/Main";
+import ChatList from "../Chat/ChatList";
 import ChatList from "../Chat/ChatList";
 import ChatLayout from "../Chat/ChatLayout";
 
@@ -22,14 +20,17 @@
     <div className="w-full h-full">
       <Routes>
         <Route path="/" element={<Login />} />
+        <Route path="/" element={<Login />} />
         <Route path="/login" element={<Login />} />
         <Route path="/signup" element={<Signup />} />
         <Route path="/forgetpassword" element={<ForgetPassword />} />
         <Route path="/verification" element={<Verification />} />
         <Route path="/resetpassword" element={<ResetPassword />} />
         <Route path="/mainboard" element={<MainBoard />} />
+        <Route path="/mainboard" element={<MainBoard />} />
         <Route path="/chatlist" element={<ChatList />} />
 
+        <Route path="/main/*" element={<Main />}>
         <Route path="/main/*" element={<Main />}>
           <Route index element={<Navigate to="dashboard" />} />
           <Route path="dashboard" element={<Dashboard />} />
@@ -41,8 +42,4 @@
   );
 }
 
-<<<<<<< HEAD
 export default Routing;
-=======
-export default Routing;
->>>>>>> 942bb184
