--- conflicted
+++ resolved
@@ -7,11 +7,8 @@
 import ResetPassword from "../Auth/ResetPassword";
 import Dashboard from "../Main/Dashboard";
 import MainBoard from "../Board/mainBoard";
-<<<<<<< HEAD
-=======
 // import WorkspacePopup from "../Workspace/WorkspacePopup";
 
->>>>>>> 16c1339e
 import Notifications from "../Main/Notifications";
 import Main from "../Main/Main";
 import ChatLayout from "../Chat/ChatLayout";
@@ -58,4 +55,4 @@
   );
 }
 
-export default Routing;
+export default Routing;