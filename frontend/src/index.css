--- conflicted
+++ resolved
@@ -16,29 +16,9 @@
 }
 html,
 body {
-<<<<<<< HEAD
   overflow-x: hidden;
   font-family: "Inter", sans-serif;
 }
-
-.animate-spin {
-  animation: spin 1s linear infinite;
-}
-.menu-item {
-  @apply flex items-center px-5 py-3 text-sm text-gray-700 hover:bg-gray-50 transition-all;
-}
-
-input::placeholder {
-  @apply text-gray-400;
-  letter-spacing: 0.2px;
-}
-=======
-  html,
-  body {
-    overflow-x: hidden;
-    font-family: "Inter", sans-serif;
-  }
->>>>>>> 6e043f9e
 
   .animate-spin {
     animation: spin 1s linear infinite;
@@ -287,14 +267,6 @@
     border-radius: 8px !important;
   }
 
-<<<<<<< HEAD
-/* Ensure emoji picker is visible over other elements */
-aside.EmojiPickerReact {
-  --epr-bg-color: #ffffff;
-  --epr-category-label-bg-color: #f8fafc;
-  position: relative;
-  z-index: 9999;
-=======
   /* Ensure emoji picker is visible over other elements */
   aside.EmojiPickerReact {
     --epr-bg-color: #ffffff;
@@ -302,5 +274,4 @@
     position: relative;
     z-index: 9999;
   }
->>>>>>> 6e043f9e
 }