/* @import url('https://fonts.googleapis.com/css2?family=Nunito:wght@400;600;700&display=swap'); */
@import url("https://fonts.googleapis.com/css2?family=Inter:wght@400;500;600;700&display=swap");

@import "tailwindcss";

@keyframes spin {
  to {
    transform: rotate(360deg);
  }
}
body {
  height: 100%;
  /* overflow-y: auto; */
  overflow: auto !important;
  font-family: "Inter", sans-serif;
}
html,
body {
  overflow-x: hidden;
  font-family: "Inter", sans-serif;
}

.animate-spin {
  animation: spin 1s linear infinite;
}
.menu-item {
  @apply flex items-center px-5 py-3 text-sm text-gray-700 hover:bg-gray-50 transition-all;
}

input::placeholder {
  @apply text-gray-400;
  letter-spacing: 0.2px;
}

.shadow-xl {
  box-shadow: 0 12px 32px rgba(0, 0, 0, 0.08);
}

.logo {
  font-family: "Inter", sans-serif;
  font-weight: 400;
}

html,
body,
#root {
  height: 100%;
  width: 100%;
  overflow: hidden;
}

/* Hidden scrollbar but still scrollable */
::-webkit-scrollbar {
  display: none;
}

.custom-scrollbar {
  scrollbar-width: none;
  -ms-overflow-style: none;
  overflow-y: auto;
  overflow-x: hidden;
}

.custom-scrollbar::-webkit-scrollbar {
  display: none;
}

/* Ensure content is always visible with scrolling */
.overflow-container {
  overflow: auto !important;
  max-height: 100%;
  width: 100%;
}

/* Make sure dashboard content is scrollable */
.dashboard-container {
  min-height: 100%;
  width: 100%;
  overflow-y: auto;
  overflow-x: hidden;
}

/* Responsive fixes */
@media (max-width: 768px) {
  .responsive-table {
    overflow-x: auto;
    width: 100%;
  }

  .grid-item {
    width: 100%;
  }

  .content-full-width {
    width: 100% !important;
    max-width: 100% !important;
    padding-left: 0.5rem !important;
    padding-right: 0.5rem !important;
  }

  .reduce-padding {
    padding: 0.5rem !important;
  }
}

/* Ensure content uses full width and height */
.full-width-container {
  width: 100%;
  max-width: 100%;
  height: 100%;
}

/* Optimize space on small screens */
@media (max-width: 640px) {
  .sm-reduce-padding {
    padding: 0.5rem !important;
  }

  .sm-no-padding {
    padding: 0 !important;
  }
}

/* Fix for z-index issues */
.sticky {
  position: sticky;
  background-color: white;
}

/* Flex column for vertical layouts */
.flex-col-full {
  display: flex;
  flex-direction: column;
  height: 100%;
}

/* Card heights */
.card-full-height {
  height: 100%;
  display: flex;
  flex-direction: column;
}

.card-content {
  flex: 1;
  overflow: auto;
}

.popup-container {
  position: fixed;
  left: 240px;
  top: 0;
  bottom: 0;
  width: 320px;
  z-index: 1000;
  background: #4d2d61;
  box-shadow: -4px 0 15px rgba(0, 0, 0, 0.1);
}

/* Improved animation for workspace popup - more similar to Notion's More button */
@keyframes slideInFromLeft {
  0% {
    transform: translateX(-20px);
    opacity: 0;
  }
  100% {
    transform: translateX(0);
    opacity: 1;
  }
}

@keyframes slideOutToLeft {
  0% {
    transform: translateX(0);
    opacity: 1;
  }
  100% {
    transform: translateX(-20px);
    opacity: 0;
  }
}

/* Animation for backdrop with subtle timing */
@keyframes fadeIn {
  0% {
    opacity: 0;
  }
  100% {
    opacity: 1;
  }
}

@keyframes fadeOut {
  0% {
    opacity: 1;
  }
  100% {
    opacity: 0;
  }
}

/* Workspace popup container with improved animation properties */
.workspace-popup {
  position: fixed;
  top: 0;
  bottom: 0;
  width: 293px;
  background-color: white;
  box-shadow: 0 4px 12px rgba(0, 0, 0, 0.15);
  border-left: 1px solid #6a3b82;
  display: flex;
  flex-direction: column;
  z-index: 50;
  will-change: transform, opacity;
  transform-origin: left center;
}

/* Animation classes with improved timing and easing */
.workspace-popup-entering {
  animation: slideInFromLeft 200ms ease-out forwards;
}

.workspace-popup-exiting {
  animation: slideOutToLeft 200ms ease-in forwards;
}

.workspace-backdrop {
  position: fixed;
  inset: 0;
  background-color: rgba(0, 0, 0, 0.25);
  backdrop-filter: blur(0.5px);
  z-index: 40;
  will-change: opacity;
}

.workspace-backdrop-entering {
  animation: fadeIn 250ms ease-out forwards;
}

.workspace-backdrop-exiting {
  animation: fadeOut 200ms ease-in forwards;
}

/* Emoji Picker Styles */
.emoji-picker-container {
  position: relative;
  display: inline-block;
}

.emoji-picker-wrapper {
  position: absolute;
  bottom: 100%;
  left: 0;
  z-index: 9999;
  margin-bottom: 10px;
  background-color: white;
  border-radius: 8px;
}

/* Add shadow and border to the emoji picker */
.emoji-picker-wrapper .EmojiPickerReact {
<<<<<<< HEAD
  border: 1px solid #e2e8f0 !important;
  box-shadow: 0 4px 20px rgba(0, 0, 0, 0.15) !important;
  border-radius: 8px !important;
}

/* Ensure emoji picker is visible over other elements */
aside.EmojiPickerReact {
  --epr-bg-color: #ffffff;
  --epr-category-label-bg-color: #f8fafc;
  position: relative;
  z-index: 9999;
=======
  border: 1px solid #e2e8f0;
  box-shadow: 0 4px 6px -1px rgba(0, 0, 0, 0.1),
    0 2px 4px -1px rgba(0, 0, 0, 0.06);
>>>>>>> c75da782
}<|MERGE_RESOLUTION|>--- conflicted
+++ resolved
@@ -14,6 +14,8 @@
   overflow: auto !important;
   font-family: "Inter", sans-serif;
 }
+html,
+body {
 html,
 body {
   overflow-x: hidden;
@@ -259,7 +261,9 @@
 
 /* Add shadow and border to the emoji picker */
 .emoji-picker-wrapper .EmojiPickerReact {
-<<<<<<< HEAD
+  border: 1px solid #e2e8f0;
+  box-shadow: 0 4px 6px -1px rgba(0, 0, 0, 0.1),
+    0 2px 4px -1px rgba(0, 0, 0, 0.06);
   border: 1px solid #e2e8f0 !important;
   box-shadow: 0 4px 20px rgba(0, 0, 0, 0.15) !important;
   border-radius: 8px !important;
@@ -271,9 +275,4 @@
   --epr-category-label-bg-color: #f8fafc;
   position: relative;
   z-index: 9999;
-=======
-  border: 1px solid #e2e8f0;
-  box-shadow: 0 4px 6px -1px rgba(0, 0, 0, 0.1),
-    0 2px 4px -1px rgba(0, 0, 0, 0.06);
->>>>>>> c75da782
-}+}
