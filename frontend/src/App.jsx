import { useEffect } from "react";
import { Toaster } from "react-hot-toast";
import { useDispatch, useSelector } from "react-redux";
import { useLocation } from "react-router-dom";
import Sidebar from "./Components/Sidebar";
<<<<<<< HEAD
import { useEffect } from "react";
import { useDispatch } from "react-redux";
import { checkAuthStatus } from "./features/Slice/authSlice/loginSlice";
import { fetchUserData } from "./features/Slice/userSlice/userSlice";
import "./index.css";
=======
import { ChatProvider } from "./context/chat-context";
import { fetchUserData } from "./features/Slice/userSlice/userSlice";
import "./index.css";
import Routing from "./Routing/Routing";
import WorkspacePopup from "./Workspace/WorkspacePopup";
>>>>>>> 2f884fe0

function App() {
  const { isWorkspaceOpen, selectedWorkspace, workspaceTransitionState } =
    useSelector((state) => state.sidebar);

  const location = useLocation();
  const dispatch = useDispatch();

  useEffect(() => {
    dispatch(fetchUserData());
  }, [dispatch]);

  // List of auth pages where we don't want Sidebar and WorkspacePopup
  const authPages = [
    "/",
    "/login",
    "/signup",
    "/forgetpassword",
    "/verification",
    "/resetpassword",
    "/verification-success",
    "/verification-failed"
  ];

  // Check if current page is auth
  const isAuthPage = authPages.some((path) => {
    const isMatch = location.pathname === path;
    // console.log("Auth page check:", {
    //   currentPath: location.pathname,
    //   checkingPath: path,
    //   isMatch,
    // });
    return isMatch;
  });

  // Should we render the workspace popup?
  const shouldRenderWorkspacePopup =
    !isAuthPage &&
    (isWorkspaceOpen ||
      workspaceTransitionState === "opening" ||
      workspaceTransitionState === "closing");

  // console.log("Workspace Popup Render Conditions:", {
  //   isAuthPage,
  //   currentPath: location.pathname,
  //   isWorkspaceOpen,
  //   workspaceTransitionState,
  //   selectedWorkspace,
  //   shouldRenderWorkspacePopup,
  // });

  useEffect(() => {
    const initializeUser = async () => {
      try {
        const authResult = await dispatch(checkAuthStatus()).unwrap();
        if (authResult?.isAuthenticated) {
          await dispatch(fetchUserData());
        }
      } catch (error) {
        console.error("Failed to initialize user:", error);
      }
    };

    initializeUser();
  }, [dispatch]);

  return (
    <div className="w-full h-screen overflow-hidden flex">
      <Toaster />

      {/* Show Sidebar only if NOT on auth page */}
      {!isAuthPage && <Sidebar />}

      {/* Only show WorkspacePopup if a workspace is selected and in the right state */}
      {shouldRenderWorkspacePopup && selectedWorkspace && (
        <WorkspacePopup
          workspaceId={selectedWorkspace.id}
          workspaceName={selectedWorkspace.name}
        />
      )}

      <div className="flex-1 overflow-auto">
        <Routing />
      </div>
    </div>
  );
}

export default App;<|MERGE_RESOLUTION|>--- conflicted
+++ resolved
@@ -3,19 +3,11 @@
 import { useDispatch, useSelector } from "react-redux";
 import { useLocation } from "react-router-dom";
 import Sidebar from "./Components/Sidebar";
-<<<<<<< HEAD
 import { useEffect } from "react";
 import { useDispatch } from "react-redux";
 import { checkAuthStatus } from "./features/Slice/authSlice/loginSlice";
 import { fetchUserData } from "./features/Slice/userSlice/userSlice";
 import "./index.css";
-=======
-import { ChatProvider } from "./context/chat-context";
-import { fetchUserData } from "./features/Slice/userSlice/userSlice";
-import "./index.css";
-import Routing from "./Routing/Routing";
-import WorkspacePopup from "./Workspace/WorkspacePopup";
->>>>>>> 2f884fe0
 
 function App() {
   const { isWorkspaceOpen, selectedWorkspace, workspaceTransitionState } =
@@ -36,8 +28,6 @@
     "/forgetpassword",
     "/verification",
     "/resetpassword",
-    "/verification-success",
-    "/verification-failed"
   ];
 
   // Check if current page is auth
