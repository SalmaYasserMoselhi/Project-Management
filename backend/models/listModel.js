--- conflicted
+++ resolved
@@ -63,15 +63,12 @@
     name: 'boardNameUnique',
   }
 );
-<<<<<<< HEAD
-=======
 // Add this after your schema definition
 listSchema.virtual('cards', {
   ref: 'Card',
   localField: '_id',
   foreignField: 'list',
 });
->>>>>>> 7a8e38ca
 
 // Then modify your totalCards virtual to handle the case when cards aren't populated
 listSchema.virtual('totalCards').get(function () {
