const fs = require('fs');
const path = require('path');
const mime = require('mime-types'); // Add this package to your dependencies if not already present
const Conversation = require('../models/conversationModel');
const Attachment = require('../models/attachmentModel');
const Card = require('../models/cardModel');
const List = require('../models/listModel');
const Board = require('../models/boardModel');
const Conversation = require('../models/conversationModel');
const { uploadMultipleFiles } = require('../Middlewares/fileUploadMiddleware');
const catchAsync = require('../utils/catchAsync');
const AppError = require('../utils/appError');
const cardController = require('./cardController');
const permissionService = require('../utils/permissionService');
const notificationService = require('../utils/notificationService');
const activityService = require('../utils/activityService');
// Helper function to get card with its parent list and board
const getCardWithContext = async (cardId) => {
  // Find card and verify it exists
  const card = await Card.findById(cardId);
  if (!card) {
    throw new AppError('Card not found', 404);
  }

  // Find list and verify it exists
  const list = await List.findById(card.list);
  if (!list) {
    throw new AppError('List not found', 404);
  }

  // Find board and verify it exists
  const board = await Board.findById(list.board);
  if (!board) {
    throw new AppError('Board not found', 404);
  }

  return { card, list, board };
};

// Helper function to check if user can delete a file
const checkDeletePermission = async (req, file) => {
  try {
    // Check if the file was uploaded by the current user
    const isUploader = file.uploadedBy.toString() === req.user._id.toString();

    console.log(`File uploader ID: ${file.uploadedBy.toString()}`);
    console.log(`Current user ID: ${req.user._id.toString()}`);
    console.log(`Is uploader: ${isUploader}`);

    // Users can always delete their own uploads
    if (isUploader) {
      return true;
    }

    // For card files, check board permissions using permissionService
    if (file.entityType === 'card') {
      try {
        const { card, list, board } = await getCardWithContext(file.entityId);

        // Check if user is admin or owner using permissionService
        const canManageBoard = permissionService.hasPermission(
          board,
          req.user._id,
          'manage_board'
        );
        console.log(`User has manage_board permission: ${canManageBoard}`);

        return canManageBoard;
      } catch (error) {
        console.error('Error checking board permissions:', error);
        return false;
      }
    }

    return false;
  } catch (error) {
    console.error('Error in checkDeletePermission:', error);
    return false;
  }
};
// Upload files with improved permission checks
exports.uploadAttachments = catchAsync(async (req, res, next) => {
  const { entityType, entityId } = req.body;

  if (!entityType || !entityId) {
    return next(new AppError('Entity type and ID are required', 400));
  }

  // Check if entity type is card (only supported type for now)
  if (entityType !== 'card') {
    return next(new AppError('Only card attachments are supported', 400));
  }

  // Check if files were uploaded
  if (!req.files || req.files.length === 0) {
    return next(new AppError('No files uploaded', 400));
  }

  // DEBUG: Log multer file information
  console.log(
    'Multer files:',
    req.files.map((file) => ({
      originalname: file.originalname,
      filename: file.filename,
      path: file.path,
      mimetype: file.mimetype,
      size: file.size,
      destination: file.destination,
    }))
  );

  // Get card context and verify permissions
  try {
    const { card, list, board } = await getCardWithContext(entityId);

    // Check if user can edit this card using permissionService
    if (!permissionService.canEditCard(board, card, req.user._id)) {
      return next(
        new AppError(
          'You do not have permission to add attachments to this card',
          403
        )
      );
    }

    // Create file records for each uploaded file
    const uploadedFiles = [];

    for (const file of req.files) {
      // DEBUG: Check if file exists at the path multer provided
      console.log('File upload debug:', {
        originalPath: file.path,
        pathExists: fs.existsSync(file.path),
        resolvedPath: path.resolve(file.path),
        resolvedExists: fs.existsSync(path.resolve(file.path)),
        cwd: process.cwd(),
      });

      // Ensure we have the correct path
      let filePath = file.path;
      if (!fs.existsSync(filePath)) {
        // Try alternative paths
        const alternativePaths = [
          path.resolve(filePath),
          path.join(process.cwd(), filePath),
          path.join(process.cwd(), 'uploads', file.filename),
        ];

        for (const altPath of alternativePaths) {
          if (fs.existsSync(altPath)) {
            filePath = altPath;
            console.log(`Found file at alternative path: ${altPath}`);
            break;
          }
        }

        if (!fs.existsSync(filePath)) {
          console.error('File not found at any expected location:', {
            originalPath: file.path,
            alternatives: alternativePaths,
          });
          return next(new AppError('File upload failed - file not found', 500));
        }
      }

      const newFile = await Attachment.create({
        originalName: file.originalname,
        filename: file.filename,
        mimetype: file.mimetype,
        size: file.size,
        path: filePath, // Use the verified path
        entityType,
        entityId,
        uploadedBy: req.user._id,
      });

      console.log('File saved to database:', {
        id: newFile._id,
        path: newFile.path,
        pathExists: fs.existsSync(newFile.path),
      });

      uploadedFiles.push(newFile);

      // Add activity log for the card
      try {
        cardController.logCardActivity(card, 'attachment_added', req.user._id, {
          fileId: newFile._id,
          filename: newFile.originalName,
          size: newFile.formatSize
            ? newFile.formatSize()
            : `${Math.round(newFile.size / 1024)} KB`,
        });

        await card.save();
      } catch (error) {
        console.error('Error logging activity:', error);
      }
    }

    res.status(201).json({
      status: 'success',
      results: uploadedFiles.length,
      data: {
        files: uploadedFiles,
      },
    });
  } catch (error) {
    return next(error);
  }
});

// Get files for a card
exports.getCardFiles = catchAsync(async (req, res, next) => {
  const { cardId } = req.params;

  // Get card context and verify permissions
  try {
    const { card, list, board } = await getCardWithContext(cardId);

    // Verify user is a board member and can view the board
    permissionService.verifyPermission(board, req.user._id, 'view_board');

    // Get files for this card
    const files = await Attachment.find({
      entityType: 'card',
      entityId: cardId,
    })
      .populate('uploadedBy', 'firstName lastName email avatar username')
      .sort('-createdAt');

    // Add a flag for each file to indicate if the current user can delete it
    const filesWithPermissions = await Promise.all(
      files.map(async (file) => {
        const fileObj = file.toObject();

        // Check if user can delete this file
        const canDelete = await checkDeletePermission(req, file);
        fileObj.canDelete = canDelete;

        return fileObj;
      })
    );

    res.status(200).json({
      status: 'success',
      results: filesWithPermissions.length,
      data: {
        files: filesWithPermissions,
      },
    });
  } catch (error) {
    return next(error);
  }
});

exports.downloadFile = catchAsync(async (req, res, next) => {
  const { fileId } = req.params;

  const file = await Attachment.findById(fileId);
  if (!file) {
    return next(new AppError('File not found', 404));
  }
  console.log('Raw file.path from DB:', file);

  // DEBUG: Log file information
  console.log('File details:', {
    id: file._id,
    originalName: file.originalName,
    path: path.join('uploads', 'attachments', file.filename),
    mimetype: file.mimetype,
    entityType: file.entityType,
    entityId: file.entityId,
  });

  // For card files, verify permissions
  if (file.entityType === 'card') {
    try {
      const { card, list, board } = await getCardWithContext(file.entityId);
      permissionService.verifyPermission(board, req.user._id, 'view_board');
    } catch (error) {
      return next(error);
    }
  } else if (file.entityType === 'chat') {
    try {
      const conversation = await Conversation.findById(file.entityId);
      if (!conversation) {
        return next(new AppError('Conversation not found', 404));
      }

<<<<<<< HEAD
=======
      // Check if user is a member of the conversation
>>>>>>> 08e0c5cf
      const isMember = conversation.users.some(
        (userId) => userId.toString() === req.user._id.toString()
      );

      if (!isMember) {
        return next(
          new AppError('You are not a member of this conversation', 403)
        );
      }
    } catch (error) {
      return next(error);
    }
  }

  // ENHANCED: Better path handling and debugging
  const absolutePath = path.join(process.cwd(), file.path);
  console.log('Checking absolute file path:', absolutePath);

  console.log('Path debugging:', {
    originalPath: file.path,
    absolutePath: absolutePath,
    currentWorkingDir: process.cwd(),
    pathExists: fs.existsSync(absolutePath),
  });

  // Try different path variations
  const pathVariations = [
    absolutePath,
    file.path,
    path.join(process.cwd(), file.path),
    path.join(process.cwd(), 'uploads', path.basename(file.path)),
    path.join(__dirname, '..', file.path),
    path.join(__dirname, '..', 'uploads', path.basename(file.path)),
  ];

  let existingPath = null;
  for (const pathVar of pathVariations) {
    console.log(`Trying path: ${pathVar} - Exists: ${fs.existsSync(pathVar)}`);
    if (fs.existsSync(pathVar)) {
      existingPath = pathVar;
      break;
    }
  }

<<<<<<< HEAD
  if (!existingPath) {
    console.error('File not found in any expected location');

    // List files in common directories for debugging
    const commonDirs = [
      path.join(process.cwd(), 'uploads'),
      path.join(__dirname, '..', 'uploads'),
      path.dirname(file.path),
    ];

    for (const dir of commonDirs) {
      if (fs.existsSync(dir)) {
        console.log(`Files in ${dir}:`, fs.readdirSync(dir));
      } else {
        console.log(`Directory does not exist: ${dir}`);
      }
    }

    return next(new AppError('File not found on server', 404));
  }

  console.log(`File found at: ${existingPath}`);

  try {
    const stats = fs.statSync(existingPath);

    // Double-check mimetype based on file extension
    const fileExt = path.extname(existingPath).toLowerCase();
    let detectedMimetype =
      mime.lookup(fileExt) || file.mimetype || 'application/octet-stream';

    // Handle specific file types differently
    if (fileExt === '.png') {
      detectedMimetype = 'image/png';
    } else if (fileExt === '.jpg' || fileExt === '.jpeg') {
      detectedMimetype = 'image/jpeg';
    } else if (fileExt === '.pdf') {
      detectedMimetype = 'application/pdf';
    }

    const encodedFilename = encodeURIComponent(file.originalName)
      .replace(/['()]/g, escape) // Handle special characters
      .replace(/\*/g, '%2A');

    // CRITICAL: Set proper headers
    res.setHeader('Content-Type', detectedMimetype);
    res.setHeader('Content-Length', stats.size);
    // Set appropriate headers
    res.setHeader(
      'Content-Disposition',
      `attachment; filename="${encodedFilename}"; filename*=UTF-8''${encodedFilename}`
    );

    res.setHeader('Cache-Control', 'no-cache, no-store, must-revalidate');
    res.setHeader('Pragma', 'no-cache');
    res.setHeader('Expires', '0');

=======
  const stats = fs.statSync(file.path);
  // Double-check mimetype based on file extension
  const fileExt = path.extname(file.path).toLowerCase();
  let detectedMimetype =
    mime.lookup(fileExt) || file.mimetype || 'application/octet-stream';

  // Handle specific file types differently
  if (fileExt === '.png') {
    detectedMimetype = 'image/png';
  } else if (fileExt === '.jpg' || fileExt === '.jpeg') {
    detectedMimetype = 'image/jpeg';
  } else if (fileExt === '.pdf') {
    detectedMimetype = 'application/pdf';
  }

  const encodedFilename = encodeURIComponent(file.originalName)
    .replace(/['()]/g, escape) // Handle special characters
    .replace(/\*/g, '%2A');

  // CRITICAL: Set proper headers
  res.setHeader('Content-Type', detectedMimetype);
  res.setHeader('Content-Length', stats.size);
  // Set appropriate headers
  res.setHeader(
    'Content-Disposition',
    `attachment;  filename="${encodedFilename}"; filename*=UTF-8''${encodedFilename}`
  );

  res.setHeader('Cache-Control', 'no-cache, no-store, must-revalidate');
  res.setHeader('Pragma', 'no-cache');
  res.setHeader('Expires', '0');

  try {
>>>>>>> 08e0c5cf
    // ALTERNATIVE APPROACH: Read the entire file and send as a buffer
    // This avoids potential issues with streaming
    const fileBuffer = fs.readFileSync(existingPath);
    console.log('File read successfully, file size:', fileBuffer.length);

    // Send the file directly as a buffer
    return res.send(fileBuffer);
  } catch (err) {
    console.error('Error reading file:', err);
    return next(new AppError('Error reading file from disk', 500));
  }
});

exports.deleteFile = catchAsync(async (req, res, next) => {
  const { fileId } = req.params;

  // Find the file
  const file = await Attachment.findById(fileId);
  if (!file) {
    return next(new AppError('File not found', 404));
  }

  // Check if user has permission to delete this file
  const canDelete = await checkDeletePermission(req, file);
  console.log(`Can delete file: ${canDelete}`);

  if (!canDelete) {
    return next(
      new AppError('You do not have permission to delete this file', 403)
    );
  }

  try {
    // For card attachments, get context for notifications
    if (file.entityType === 'card') {
      try {
        const { card, board } = await getCardWithContext(file.entityId);
        console.log(`Logging activity for card: ${card._id}`);

        // Get all board members to notify - using the pattern that works
        const boardMembers = board.members.filter(
          (member) => member.user.toString() !== req.user._id.toString()
        );

        // Send notifications to board members
        for (const member of boardMembers) {
          await notificationService.createNotification(
            req.app.io,
            member.user,
            req.user._id,
            'attachment_removed',
            'card',
            card._id,
            {
              entityType: 'card',
              entityName: card.title,
              cardId: card._id,
              boardId: board._id,
              boardName: board.name,
              filename: file.originalName,
              fileSize: file.formatSize
                ? file.formatSize()
                : `${Math.round(file.size / 1024)} KB`,
            }
          );
        }

        // Log card activity
        await activityService.logCardActivity(
          board,
          req.user._id,
          'attachment_removed',
          card._id,
          {
            fileId: file._id,
            filename: file.originalName,
            deletedBy: req.user._id,
          }
        );

        await card.save();
        console.log('Card activity logged successfully');
      } catch (activityError) {
        console.error('Error logging card activity:', activityError);
        // Continue with the operation even if activity logging fails
      }
    }

    // Delete the physical file if it exists
    const absolutePath = path.resolve(__dirname, '..', '..', file.path);
    if (fs.existsSync(absolutePath)) {
      fs.unlinkSync(absolutePath);
    } else {
      console.warn(`Physical file not found at path: ${file.path}`);
    }

    // Remove the database record
    await Attachment.findByIdAndDelete(fileId);

    res.status(200).json({
      status: 'success',
      message: 'Attachment deleted successfully',
      data: null,
    });
  } catch (error) {
    console.error('Error deleting file:', error);
    return next(new AppError('Error deleting file', 500));
  }
});<|MERGE_RESOLUTION|>--- conflicted
+++ resolved
@@ -288,10 +288,6 @@
         return next(new AppError('Conversation not found', 404));
       }
 
-<<<<<<< HEAD
-=======
-      // Check if user is a member of the conversation
->>>>>>> 08e0c5cf
       const isMember = conversation.users.some(
         (userId) => userId.toString() === req.user._id.toString()
       );
@@ -336,7 +332,6 @@
     }
   }
 
-<<<<<<< HEAD
   if (!existingPath) {
     console.error('File not found in any expected location');
 
@@ -394,41 +389,6 @@
     res.setHeader('Pragma', 'no-cache');
     res.setHeader('Expires', '0');
 
-=======
-  const stats = fs.statSync(file.path);
-  // Double-check mimetype based on file extension
-  const fileExt = path.extname(file.path).toLowerCase();
-  let detectedMimetype =
-    mime.lookup(fileExt) || file.mimetype || 'application/octet-stream';
-
-  // Handle specific file types differently
-  if (fileExt === '.png') {
-    detectedMimetype = 'image/png';
-  } else if (fileExt === '.jpg' || fileExt === '.jpeg') {
-    detectedMimetype = 'image/jpeg';
-  } else if (fileExt === '.pdf') {
-    detectedMimetype = 'application/pdf';
-  }
-
-  const encodedFilename = encodeURIComponent(file.originalName)
-    .replace(/['()]/g, escape) // Handle special characters
-    .replace(/\*/g, '%2A');
-
-  // CRITICAL: Set proper headers
-  res.setHeader('Content-Type', detectedMimetype);
-  res.setHeader('Content-Length', stats.size);
-  // Set appropriate headers
-  res.setHeader(
-    'Content-Disposition',
-    `attachment;  filename="${encodedFilename}"; filename*=UTF-8''${encodedFilename}`
-  );
-
-  res.setHeader('Cache-Control', 'no-cache, no-store, must-revalidate');
-  res.setHeader('Pragma', 'no-cache');
-  res.setHeader('Expires', '0');
-
-  try {
->>>>>>> 08e0c5cf
     // ALTERNATIVE APPROACH: Read the entire file and send as a buffer
     // This avoids potential issues with streaming
     const fileBuffer = fs.readFileSync(existingPath);
